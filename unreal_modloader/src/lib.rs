--- conflicted
+++ resolved
@@ -177,44 +177,8 @@
                             let warnings = process_modfiles(&mod_files, &data, false);
                             debug!("warnings: {:?}", warnings);
 
-<<<<<<< HEAD
                             let mut data_guard = data.lock().unwrap();
                             data_guard.warnings.extend(warnings);
-=======
-                // set sub dirs
-                let base_path = data_guard.base_path.as_ref().unwrap().to_owned();
-                data_guard.data_path = Some(base_path.join("Mods"));
-                data_guard.paks_path = Some(base_path.join("Paks"));
-
-                let data_path = data_guard.data_path.as_ref().unwrap().to_owned();
-                let paks_path = data_guard.paks_path.as_ref().unwrap().to_owned();
-                drop(data_guard);
-
-                let startup_work = || -> Result<(), ModLoaderError> {
-                    // ensure the base_path/Mods directory exists
-                    fs::create_dir_all(&data_path).map_err(|err| {
-                        ModLoaderError::io_error_with_message("Mods directory".to_owned(), err)
-                    })?;
-                    // ensure /Paks exists
-                    fs::create_dir_all(&paks_path).map_err(|err| {
-                        ModLoaderError::io_error_with_message("Paks directory".to_owned(), err)
-                    })?;
-
-                    // gather mods
-                    let mods_dir = fs::read_dir(&data_path).map_err(|err| {
-                        ModLoaderError::io_error_with_message("Mods directory".to_owned(), err)
-                    })?;
-
-                    let mod_files: Vec<PathBuf> = mods_dir
-                        .filter_map(|e| e.ok())
-                        .filter(|e| match e.file_name().into_string() {
-                            Ok(s) => s.ends_with("_P.pak") && s != INTEGRATOR_PAK_FILE_NAME,
-                            Err(_) => false,
-                        })
-                        .map(|e| e.path())
-                        .collect();
->>>>>>> 388e4ceb
-
                             // load config
                             //load_modloader_config(&mut *data_guard);
                             load_config(&mut *data_guard);
