--- conflicted
+++ resolved
@@ -591,7 +591,6 @@
                     .working
                     .store(false, Ordering::Release);
             }
-<<<<<<< HEAD
             BackgroundThreadMessage::LaunchGame => {
                 fn start(data: &mut ModLoaderAppData) -> Result<(), ModLoaderWarning> {
                     let install_manager = data.get_install_manager();
@@ -630,11 +629,10 @@
                 if let Err(e) = start(&mut data) {
                     data.warnings.push(e);
                 }
-=======
+            }
             BackgroundThreadMessage::WriteConfig => {
                 // update config file
                 write_config(&mut background_thread_data.data.lock());
->>>>>>> 252edd6d
             }
             BackgroundThreadMessage::Exit => {
                 break;
