--- conflicted
+++ resolved
@@ -15,23 +15,8 @@
     }
     asset.write_data(&mut cursor, bulk_cursor.as_mut())?;
 
-<<<<<<< HEAD
     let mut reparse = Asset::new(cursor, bulk_cursor);
-=======
-    let cursor_inner = cursor.into_inner();
-    {
-        let mut file = File::create("C:\\Users\\Kate\\Desktop\\astro\\test_thing.uasset")?;
-        file.write_all(&cursor_inner)?;
-    }
-
-    let bulk_inner = bulk_cursor.map(|e| e.into_inner());
-    if let Some(ref bulk_inner) = bulk_inner {
-        let mut file = File::create("C:\\Users\\Kate\\Desktop\\astro\\test_thing.uexp")?;
-        file.write_all(bulk_inner)?;
-    }
-
-    let mut reparse = Asset::new(cursor_inner, bulk_inner);
->>>>>>> 3f11992c
+    
     reparse.set_engine_version(engine_version);
 
     reparse.parse_data()?;
@@ -60,13 +45,6 @@
     let cursor_inner = cursor.into_inner();
 
     let bulk_inner = bulk_cursor.map(|e| e.into_inner());
-<<<<<<< HEAD
-=======
-    if let Some(ref bulk_inner) = bulk_inner {
-        let mut file = File::create("C:\\Users\\Kate\\Desktop\\astro\\test_thing.uexp")?;
-        file.write_all(bulk_inner)?;
-    }
->>>>>>> 3f11992c
 
     assert_eq!(cursor_inner, data);
 
