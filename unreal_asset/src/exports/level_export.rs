--- conflicted
+++ resolved
@@ -7,23 +7,15 @@
 };
 use crate::implement_get;
 use crate::reader::{asset_reader::AssetReader, asset_writer::AssetWriter};
-<<<<<<< HEAD
-=======
-use crate::unreal_types::{NamespacedString, PackageIndex};
->>>>>>> de9b841b
+use crate::unreal_types::PackageIndex;
 
 #[derive(Debug, Clone, PartialEq, Eq, Hash)]
 pub struct LevelExport {
     pub normal_export: NormalExport,
-
-<<<<<<< HEAD
-    pub actors: Vec<i32>,
+    
+    pub actors: Vec<PackageIndex>,
     pub namespace: Option<String>,
     pub value: Option<String>,
-=======
-    pub actors: Vec<PackageIndex>,
-    pub level_type: NamespacedString,
->>>>>>> de9b841b
     pub flags_probably: u64,
     pub misc_category_data: Vec<PackageIndex>,
 }
