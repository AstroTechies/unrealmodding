//! All UAsset properties
use std::fmt::Debug;
use std::hash::Hash;
use std::io::SeekFrom;

use byteorder::LittleEndian;
use enum_dispatch::enum_dispatch;
use lazy_static::lazy_static;

use crate::error::Error;
use crate::inner_trait;
use crate::reader::{asset_reader::AssetReader, asset_writer::AssetWriter};
use crate::unreal_types::{FName, Guid, ToFName};

pub mod array_property;
pub mod cloth_lod_property;
pub mod color_property;
pub mod core_uobject;
pub mod date_property;
pub mod delegate_property;
pub mod enum_property;
pub mod float_range_property;
pub mod font_character_property;
pub mod game_framework;
pub mod gameplay_tag_container_property;
pub mod guid_property;
pub mod int_property;
pub mod map_property;
pub mod material_input_property;
pub mod movies;
pub mod multicast_delegate_property;
pub mod niagara;
pub mod object_property;
pub mod per_platform_property;
pub mod raw_struct_property;
pub mod rich_curve_key_property;
pub mod sampler_property;
pub mod set_property;
pub mod slate_core;
pub mod smart_name_property;
pub mod soft_path_property;
pub mod str_property;
pub mod struct_property;
pub mod unknown_property;
pub mod vector_property;
pub mod view_target_blend_property;
pub mod world_tile_property;

use self::cloth_lod_property::ClothLodDataProperty;
use self::delegate_property::DelegateProperty;
use self::float_range_property::FloatRangeProperty;
use self::font_character_property::FontCharacterProperty;
use self::game_framework::unique_net_id_property::UniqueNetIdProperty;
use self::movies::movie_scene_eval_template_ptr_property::MovieSceneEvalTemplatePtrProperty;
use self::movies::movie_scene_evaluation_field_entity_tree_property::MovieSceneEvaluationFieldEntityTreeProperty;
use self::movies::movie_scene_evaluation_key_property::MovieSceneEvaluationKeyProperty;
use self::movies::movie_scene_event_parameters_property::MovieSceneEventParametersProperty;
use self::movies::movie_scene_float_channel_property::MovieSceneFloatChannelProperty;
use self::movies::movie_scene_float_value_property::MovieSceneFloatValueProperty;
use self::movies::movie_scene_frame_range_property::MovieSceneFrameRangeProperty;
use self::movies::movie_scene_segment_property::{
    MovieSceneSegmentIdentifierProperty, MovieSceneSegmentProperty,
};
use self::movies::movie_scene_sequence_id_property::MovieSceneSequenceIdProperty;
use self::movies::movie_scene_sequence_instance_data_ptr_property::MovieSceneSequenceInstanceDataPtrProperty;
use self::movies::movie_scene_sub_sequence_tree_property::MovieSceneSubSequenceTreeProperty;
use self::movies::movie_scene_track_field_data_property::MovieSceneTrackFieldDataProperty;
use self::movies::movie_scene_track_identifier_property::MovieSceneTrackIdentifierProperty;
use self::movies::movie_scene_track_implementation_ptr_property::MovieSceneTrackImplementationPtrProperty;
use self::movies::section_evaluation_data_tree_property::SectionEvaluationDataTreeProperty;
use self::niagara::niagara_variable_property::{
    NiagaraVariableProperty, NiagaraVariableWithOffsetProperty,
};
use self::raw_struct_property::RawStructProperty;
use self::slate_core::font_data_property::FontDataProperty;
use self::soft_path_property::StringAssetReferenceProperty;
use self::vector_property::Box2DProperty;
use self::{
    array_property::ArrayProperty,
    color_property::{ColorProperty, LinearColorProperty},
    date_property::{DateTimeProperty, TimeSpanProperty},
<<<<<<< HEAD
=======
    delegate_property::{
        DelegateProperty, MulticastDelegateProperty, MulticastInlineDelegateProperty,
        MulticastSparseDelegateProperty,
    },
>>>>>>> 6ea0c99f
    enum_property::EnumProperty,
    gameplay_tag_container_property::GameplayTagContainerProperty,
    guid_property::GuidProperty,
    int_property::{
        BoolProperty, ByteProperty, DoubleProperty, FloatProperty, Int16Property, Int64Property,
        Int8Property, IntProperty, UInt16Property, UInt32Property, UInt64Property,
    },
    map_property::MapProperty,
    material_input_property::{
        ColorMaterialInputProperty, ExpressionInputProperty, MaterialAttributesInputProperty,
        ScalarMaterialInputProperty, ShadingModelMaterialInputProperty,
        Vector2MaterialInputProperty, VectorMaterialInputProperty,
    },
    multicast_delegate_property::MulticastDelegateProperty,
    object_property::{AssetObjectProperty, ObjectProperty, SoftObjectProperty},
    per_platform_property::{
        PerPlatformBoolProperty, PerPlatformFloatProperty, PerPlatformIntProperty,
    },
    rich_curve_key_property::RichCurveKeyProperty,
    sampler_property::{
        SkeletalMeshAreaWeightedTriangleSampler, SkeletalMeshSamplingLODBuiltDataProperty,
        WeightedRandomSamplerProperty,
    },
    set_property::SetProperty,
    smart_name_property::SmartNameProperty,
    soft_path_property::{SoftAssetPathProperty, SoftClassPathProperty, SoftObjectPathProperty},
    str_property::{NameProperty, StrProperty, TextProperty},
    struct_property::StructProperty,
    unknown_property::UnknownProperty,
    vector_property::{
        BoxProperty, IntPointProperty, QuatProperty, RotatorProperty, Vector2DProperty,
        Vector4Property, VectorProperty,
    },
    view_target_blend_property::ViewTargetBlendParamsProperty,
};

#[macro_export]
macro_rules! optional_guid {
    ($asset:ident, $include_header:ident) => {
        match $include_header {
            true => $asset.read_property_guid()?,
            false => None,
        }
    };
}

#[macro_export]
macro_rules! optional_guid_write {
    ($self:ident, $asset:ident, $include_header:ident) => {
        if $include_header {
            $asset.write_property_guid(&$self.property_guid)?;
        }
    };
}

#[macro_export]
macro_rules! simple_property_write {
    ($property_name:ident, $write_func:ident, $value_name:ident, $value_type:ty) => {
        impl PropertyTrait for $property_name {
            fn write<Writer: AssetWriter>(
                &self,
                asset: &mut Writer,
                include_header: bool,
            ) -> Result<usize, Error> {
                optional_guid_write!(self, asset, include_header);
                asset.$write_func::<LittleEndian>(self.$value_name)?;
                Ok(size_of::<$value_type>())
            }
        }
    };
}

#[macro_export]
macro_rules! impl_property_data_trait {
    ($property_name:ident) => {
        impl $crate::properties::PropertyDataTrait for $property_name {
            fn get_name(&self) -> $crate::unreal_types::FName {
                self.name.clone()
            }

            fn get_name_mut(&mut self) -> &mut FName {
                &mut self.name
            }

            fn get_duplication_index(&self) -> i32 {
                self.duplication_index
            }

            fn get_property_guid(&self) -> Option<$crate::unreal_types::Guid> {
                self.property_guid.clone()
            }
        }
    };
}

lazy_static! {
    static ref CUSTOM_SERIALIZATION: Vec<String> = Vec::from([
        String::from("SkeletalMeshSamplingLODBuiltData"),
        String::from("SkeletalMeshAreaWeightedTriangleSampler"),
        String::from("SmartName"),
        String::from("SoftObjectPath"),
        String::from("WeightedRandomSampler"),
        String::from("SoftClassPath"),
        String::from("StringAssetReference"),
        String::from("Color"),
        String::from("ExpressionInput"),
        String::from("MaterialAttributesInput"),
        String::from("ColorMaterialInput"),
        String::from("ScalarMaterialInput"),
        String::from("ShadingModelMaterialInput"),
        String::from("VectorMaterialInput"),
        String::from("Vector2MaterialInput"),
        String::from("GameplayTagContainer"),
        String::from("PerPlatformBool"),
        String::from("PerPlatformInt"),
        String::from("RichCurveKey"),
        String::from("SoftAssetPath"),
        String::from("Timespan"),
        String::from("DateTime"),
        String::from("Guid"),
        String::from("IntPoint"),
        String::from("LinearColor"),
        String::from("Quat"),
        String::from("Rotator"),
        String::from("Vector2D"),
        String::from("Box"),
        String::from("PerPlatformFloat"),
        String::from("Vector4"),
        String::from("Vector"),
        String::from("ViewTargetBlendParams"),
        String::from("FontCharacter"),
        String::from("UniqueNetIdRepl"),
        String::from("NiagaraVariable"),
        String::from("FontData"),
        String::from("ClothLODData"),
        String::from("FloatRange"),
        String::from("RawStructProperty"),
        //
        String::from("MovieSceneEvalTemplatePtr"),
        String::from("MovieSceneTrackImplementationPtr"),
        String::from("MovieSceneEvaluationFieldEntityTree"),
        String::from("MovieSceneSubSequenceTree"),
        String::from("MovieSceneSequenceInstanceDataPtr"),
        String::from("SectionEvaluationDataTree"),
        String::from("MovieSceneTrackFieldData"),
        String::from("MovieSceneEventParameters"),
        String::from("MovieSceneFloatChannel"),
        String::from("MovieSceneFloatValue"),
        String::from("MovieSceneFrameRange"),
        String::from("MovieSceneSegment"),
        String::from("MovieSceneSegmentIdentifier"),
        String::from("MovieSceneTrackIdentifier"),
        String::from("MovieSceneSequenceId"),
        String::from("MovieSceneEvaluationKey")
    ]);
}

#[enum_dispatch]
pub trait PropertyDataTrait {
    fn get_name(&self) -> FName;
    fn get_name_mut(&mut self) -> &mut FName;
    fn get_duplication_index(&self) -> i32;
    fn get_property_guid(&self) -> Option<Guid>;
}

/// This must be implemented for all Properties
#[enum_dispatch]
pub trait PropertyTrait: PropertyDataTrait + Debug + Hash + Clone + PartialEq + Eq {
    fn write<Writer: AssetWriter>(
        &self,
        asset: &mut Writer,
        include_header: bool,
    ) -> Result<usize, Error>;
}

#[allow(clippy::large_enum_variant)]
#[enum_dispatch(PropertyTrait, PropertyDataTrait)]
pub enum Property {
    BoolProperty,
    UInt16Property,
    UInt32Property,
    UInt64Property,
    FloatProperty,
    Int16Property,
    Int64Property,
    Int8Property,
    IntProperty,
    ByteProperty,
    DoubleProperty,
    NameProperty,
    StrProperty,
    TextProperty,
    ObjectProperty,
    AssetObjectProperty,
    SoftObjectProperty,
    IntPointProperty,
    VectorProperty,
    Vector4Property,
    Vector2DProperty,
    BoxProperty,
    Box2DProperty,
    QuatProperty,
    RotatorProperty,
    LinearColorProperty,
    ColorProperty,
    TimeSpanProperty,
    DateTimeProperty,
    GuidProperty,
    SetProperty,
    ArrayProperty,
    MapProperty,
    PerPlatformBoolProperty,
    PerPlatformIntProperty,
    PerPlatformFloatProperty,
    MaterialAttributesInputProperty,
    ExpressionInputProperty,
    ColorMaterialInputProperty,
    ScalarMaterialInputProperty,
    ShadingModelMaterialInputProperty,
    VectorMaterialInputProperty,
    Vector2MaterialInputProperty,
    WeightedRandomSamplerProperty,
    SkeletalMeshSamplingLODBuiltDataProperty,
    SkeletalMeshAreaWeightedTriangleSampler,
    SoftAssetPathProperty,
    SoftObjectPathProperty,
    SoftClassPathProperty,
<<<<<<< HEAD
    StringAssetReferenceProperty,
=======
>>>>>>> 6ea0c99f
    DelegateProperty,
    MulticastDelegateProperty,
    MulticastSparseDelegateProperty,
    MulticastInlineDelegateProperty,
    RichCurveKeyProperty,
    ViewTargetBlendParamsProperty,
    GameplayTagContainerProperty,
    SmartNameProperty,
    StructProperty,
    EnumProperty,
    ClothLodDataProperty,
    FontCharacterProperty,
    UniqueNetIdProperty,
    NiagaraVariableProperty,
    NiagaraVariableWithOffsetProperty,
    FontDataProperty,
    FloatRangeProperty,
    RawStructProperty,
    //
    MovieSceneEvalTemplatePtrProperty,
    MovieSceneTrackImplementationPtrProperty,
    MovieSceneEvaluationFieldEntityTreeProperty,
    MovieSceneSubSequenceTreeProperty,
    MovieSceneSequenceInstanceDataPtrProperty,
    SectionEvaluationDataTreeProperty,
    MovieSceneTrackFieldDataProperty,
    MovieSceneEventParametersProperty,
    MovieSceneFloatChannelProperty,
    MovieSceneFloatValueProperty,
    MovieSceneFrameRangeProperty,
    MovieSceneSegmentProperty,
    MovieSceneSegmentIdentifierProperty,
    MovieSceneTrackIdentifierProperty,
    MovieSceneSequenceIdProperty,
    MovieSceneEvaluationKeyProperty,

<<<<<<< HEAD
    //
    UnknownProperty,
}

inner_trait!(
    Property,
    BoolProperty,
    UInt16Property,
    UInt32Property,
    UInt64Property,
    FloatProperty,
    Int16Property,
    Int64Property,
    Int8Property,
    IntProperty,
    ByteProperty,
    DoubleProperty,
    NameProperty,
    StrProperty,
    TextProperty,
    ObjectProperty,
    AssetObjectProperty,
    SoftObjectProperty,
    IntPointProperty,
    VectorProperty,
    Vector4Property,
    Vector2DProperty,
    BoxProperty,
    Box2DProperty,
    QuatProperty,
    RotatorProperty,
    LinearColorProperty,
    ColorProperty,
    TimeSpanProperty,
    DateTimeProperty,
    GuidProperty,
    SetProperty,
    ArrayProperty,
    MapProperty,
    PerPlatformBoolProperty,
    PerPlatformIntProperty,
    PerPlatformFloatProperty,
    MaterialAttributesInputProperty,
    ExpressionInputProperty,
    ColorMaterialInputProperty,
    ScalarMaterialInputProperty,
    ShadingModelMaterialInputProperty,
    VectorMaterialInputProperty,
    Vector2MaterialInputProperty,
    WeightedRandomSamplerProperty,
    SkeletalMeshSamplingLODBuiltDataProperty,
    SkeletalMeshAreaWeightedTriangleSampler,
    SoftAssetPathProperty,
    SoftObjectPathProperty,
    SoftClassPathProperty,
    StringAssetReferenceProperty,
    DelegateProperty,
    MulticastDelegateProperty,
    RichCurveKeyProperty,
    ViewTargetBlendParamsProperty,
    GameplayTagContainerProperty,
    SmartNameProperty,
    StructProperty,
    EnumProperty,
    ClothLodDataProperty,
    FontCharacterProperty,
    UniqueNetIdProperty,
    NiagaraVariableProperty,
    NiagaraVariableWithOffsetProperty,
    FontDataProperty,
    FloatRangeProperty,
    RawStructProperty,
    MovieSceneEvalTemplatePtrProperty,
    MovieSceneTrackImplementationPtrProperty,
    MovieSceneEvaluationFieldEntityTreeProperty,
    MovieSceneSubSequenceTreeProperty,
    MovieSceneSequenceInstanceDataPtrProperty,
    SectionEvaluationDataTreeProperty,
    MovieSceneTrackFieldDataProperty,
    MovieSceneEventParametersProperty,
    MovieSceneFloatChannelProperty,
    MovieSceneFloatValueProperty,
    MovieSceneFrameRangeProperty,
    MovieSceneSegmentProperty,
    MovieSceneSegmentIdentifierProperty,
    MovieSceneTrackIdentifierProperty,
    MovieSceneSequenceIdProperty,
    MovieSceneEvaluationKeyProperty,
    UnknownProperty
);

impl Eq for Property {}

=======
impl Hash for Property {
    fn hash<H: std::hash::Hasher>(&self, state: &mut H) {
        match self {
            Property::BoolProperty(prop) => prop.hash(state),
            Property::UInt16Property(prop) => prop.hash(state),
            Property::UInt32Property(prop) => prop.hash(state),
            Property::UInt64Property(prop) => prop.hash(state),
            Property::FloatProperty(prop) => prop.hash(state),
            Property::Int16Property(prop) => prop.hash(state),
            Property::Int64Property(prop) => prop.hash(state),
            Property::Int8Property(prop) => prop.hash(state),
            Property::IntProperty(prop) => prop.hash(state),
            Property::ByteProperty(prop) => prop.hash(state),
            Property::DoubleProperty(prop) => prop.hash(state),
            Property::NameProperty(prop) => prop.hash(state),
            Property::StrProperty(prop) => prop.hash(state),
            Property::TextProperty(prop) => prop.hash(state),
            Property::ObjectProperty(prop) => prop.hash(state),
            Property::AssetObjectProperty(prop) => prop.hash(state),
            Property::SoftObjectProperty(prop) => prop.hash(state),
            Property::IntPointProperty(prop) => prop.hash(state),
            Property::VectorProperty(prop) => prop.hash(state),
            Property::Vector4Property(prop) => prop.hash(state),
            Property::Vector2DProperty(prop) => prop.hash(state),
            Property::BoxProperty(prop) => prop.hash(state),
            Property::QuatProperty(prop) => prop.hash(state),
            Property::RotatorProperty(prop) => prop.hash(state),
            Property::LinearColorProperty(prop) => prop.hash(state),
            Property::ColorProperty(prop) => prop.hash(state),
            Property::TimeSpanProperty(prop) => prop.hash(state),
            Property::DateTimeProperty(prop) => prop.hash(state),
            Property::GuidProperty(prop) => prop.hash(state),
            Property::SetProperty(prop) => prop.hash(state),
            Property::ArrayProperty(prop) => prop.hash(state),
            Property::MapProperty(prop) => prop.hash(state),
            Property::PerPlatformBoolProperty(prop) => prop.hash(state),
            Property::PerPlatformIntProperty(prop) => prop.hash(state),
            Property::PerPlatformFloatProperty(prop) => prop.hash(state),
            Property::MaterialAttributesInputProperty(prop) => prop.hash(state),
            Property::ExpressionInputProperty(prop) => prop.hash(state),
            Property::ColorMaterialInputProperty(prop) => prop.hash(state),
            Property::ScalarMaterialInputProperty(prop) => prop.hash(state),
            Property::ShadingModelMaterialInputProperty(prop) => prop.hash(state),
            Property::VectorMaterialInputProperty(prop) => prop.hash(state),
            Property::Vector2MaterialInputProperty(prop) => prop.hash(state),
            Property::WeightedRandomSamplerProperty(prop) => prop.hash(state),
            Property::SkeletalMeshSamplingLODBuiltDataProperty(prop) => prop.hash(state),
            Property::SkeletalMeshAreaWeightedTriangleSampler(prop) => prop.hash(state),
            Property::SoftAssetPathProperty(prop) => prop.hash(state),
            Property::SoftObjectPathProperty(prop) => prop.hash(state),
            Property::SoftClassPathProperty(prop) => prop.hash(state),
            Property::DelegateProperty(prop) => prop.hash(state),
            Property::MulticastDelegateProperty(prop) => prop.hash(state),
            Property::MulticastSparseDelegateProperty(prop) => prop.hash(state),
            Property::MulticastInlineDelegateProperty(prop) => prop.hash(state),
            Property::RichCurveKeyProperty(prop) => prop.hash(state),
            Property::ViewTargetBlendParamsProperty(prop) => prop.hash(state),
            Property::GameplayTagContainerProperty(prop) => prop.hash(state),
            Property::SmartNameProperty(prop) => prop.hash(state),
            Property::StructProperty(prop) => prop.hash(state),
            Property::EnumProperty(prop) => prop.hash(state),
            Property::UnknownProperty(prop) => prop.hash(state),
        }
    }
}

impl PartialEq for Property {
    fn eq(&self, other: &Self) -> bool {
        match (self, other) {
            (Self::BoolProperty(l0), Self::BoolProperty(r0)) => l0 == r0,
            (Self::UInt16Property(l0), Self::UInt16Property(r0)) => l0 == r0,
            (Self::UInt32Property(l0), Self::UInt32Property(r0)) => l0 == r0,
            (Self::UInt64Property(l0), Self::UInt64Property(r0)) => l0 == r0,
            (Self::FloatProperty(l0), Self::FloatProperty(r0)) => l0 == r0,
            (Self::Int16Property(l0), Self::Int16Property(r0)) => l0 == r0,
            (Self::Int64Property(l0), Self::Int64Property(r0)) => l0 == r0,
            (Self::Int8Property(l0), Self::Int8Property(r0)) => l0 == r0,
            (Self::IntProperty(l0), Self::IntProperty(r0)) => l0 == r0,
            (Self::ByteProperty(l0), Self::ByteProperty(r0)) => l0 == r0,
            (Self::DoubleProperty(l0), Self::DoubleProperty(r0)) => l0 == r0,
            (Self::NameProperty(l0), Self::NameProperty(r0)) => l0 == r0,
            (Self::StrProperty(l0), Self::StrProperty(r0)) => l0 == r0,
            (Self::TextProperty(l0), Self::TextProperty(r0)) => l0 == r0,
            (Self::ObjectProperty(l0), Self::ObjectProperty(r0)) => l0 == r0,
            (Self::AssetObjectProperty(l0), Self::AssetObjectProperty(r0)) => l0 == r0,
            (Self::SoftObjectProperty(l0), Self::SoftObjectProperty(r0)) => l0 == r0,
            (Self::IntPointProperty(l0), Self::IntPointProperty(r0)) => l0 == r0,
            (Self::VectorProperty(l0), Self::VectorProperty(r0)) => l0 == r0,
            (Self::Vector4Property(l0), Self::Vector4Property(r0)) => l0 == r0,
            (Self::Vector2DProperty(l0), Self::Vector2DProperty(r0)) => l0 == r0,
            (Self::BoxProperty(l0), Self::BoxProperty(r0)) => l0 == r0,
            (Self::QuatProperty(l0), Self::QuatProperty(r0)) => l0 == r0,
            (Self::RotatorProperty(l0), Self::RotatorProperty(r0)) => l0 == r0,
            (Self::LinearColorProperty(l0), Self::LinearColorProperty(r0)) => l0 == r0,
            (Self::ColorProperty(l0), Self::ColorProperty(r0)) => l0 == r0,
            (Self::TimeSpanProperty(l0), Self::TimeSpanProperty(r0)) => l0 == r0,
            (Self::DateTimeProperty(l0), Self::DateTimeProperty(r0)) => l0 == r0,
            (Self::GuidProperty(l0), Self::GuidProperty(r0)) => l0 == r0,
            (Self::SetProperty(l0), Self::SetProperty(r0)) => l0 == r0,
            (Self::ArrayProperty(l0), Self::ArrayProperty(r0)) => l0 == r0,
            (Self::MapProperty(l0), Self::MapProperty(r0)) => l0 == r0,
            (Self::PerPlatformBoolProperty(l0), Self::PerPlatformBoolProperty(r0)) => l0 == r0,
            (Self::PerPlatformIntProperty(l0), Self::PerPlatformIntProperty(r0)) => l0 == r0,
            (Self::PerPlatformFloatProperty(l0), Self::PerPlatformFloatProperty(r0)) => l0 == r0,
            (
                Self::MaterialAttributesInputProperty(l0),
                Self::MaterialAttributesInputProperty(r0),
            ) => l0 == r0,
            (Self::ExpressionInputProperty(l0), Self::ExpressionInputProperty(r0)) => l0 == r0,
            (Self::ColorMaterialInputProperty(l0), Self::ColorMaterialInputProperty(r0)) => {
                l0 == r0
            }
            (Self::ScalarMaterialInputProperty(l0), Self::ScalarMaterialInputProperty(r0)) => {
                l0 == r0
            }
            (
                Self::ShadingModelMaterialInputProperty(l0),
                Self::ShadingModelMaterialInputProperty(r0),
            ) => l0 == r0,
            (Self::VectorMaterialInputProperty(l0), Self::VectorMaterialInputProperty(r0)) => {
                l0 == r0
            }
            (Self::Vector2MaterialInputProperty(l0), Self::Vector2MaterialInputProperty(r0)) => {
                l0 == r0
            }
            (Self::WeightedRandomSamplerProperty(l0), Self::WeightedRandomSamplerProperty(r0)) => {
                l0 == r0
            }
            (
                Self::SkeletalMeshSamplingLODBuiltDataProperty(l0),
                Self::SkeletalMeshSamplingLODBuiltDataProperty(r0),
            ) => l0 == r0,
            (
                Self::SkeletalMeshAreaWeightedTriangleSampler(l0),
                Self::SkeletalMeshAreaWeightedTriangleSampler(r0),
            ) => l0 == r0,
            (Self::SoftAssetPathProperty(l0), Self::SoftAssetPathProperty(r0)) => l0 == r0,
            (Self::SoftObjectPathProperty(l0), Self::SoftObjectPathProperty(r0)) => l0 == r0,
            (Self::SoftClassPathProperty(l0), Self::SoftClassPathProperty(r0)) => l0 == r0,
            (Self::DelegateProperty(l0), Self::DelegateProperty(r0)) => l0 == r0,
            (Self::MulticastDelegateProperty(l0), Self::MulticastDelegateProperty(r0)) => l0 == r0,
            (
                Self::MulticastSparseDelegateProperty(l0),
                Self::MulticastSparseDelegateProperty(r0),
            ) => l0 == r0,
            (
                Self::MulticastInlineDelegateProperty(l0),
                Self::MulticastInlineDelegateProperty(r0),
            ) => l0 == r0,
            (Self::RichCurveKeyProperty(l0), Self::RichCurveKeyProperty(r0)) => l0 == r0,
            (Self::ViewTargetBlendParamsProperty(l0), Self::ViewTargetBlendParamsProperty(r0)) => {
                l0 == r0
            }
            (Self::GameplayTagContainerProperty(l0), Self::GameplayTagContainerProperty(r0)) => {
                l0 == r0
            }
            (Self::SmartNameProperty(l0), Self::SmartNameProperty(r0)) => l0 == r0,
            (Self::StructProperty(l0), Self::StructProperty(r0)) => l0 == r0,
            (Self::EnumProperty(l0), Self::EnumProperty(r0)) => l0 == r0,
            (Self::UnknownProperty(l0), Self::UnknownProperty(r0)) => l0 == r0,
            _ => false,
        }
    }
}

impl Eq for Property {}

impl Clone for Property {
    fn clone(&self) -> Self {
        match self {
            Self::BoolProperty(arg0) => Self::BoolProperty(arg0.clone()),
            Self::UInt16Property(arg0) => Self::UInt16Property(arg0.clone()),
            Self::UInt32Property(arg0) => Self::UInt32Property(arg0.clone()),
            Self::UInt64Property(arg0) => Self::UInt64Property(arg0.clone()),
            Self::FloatProperty(arg0) => Self::FloatProperty(arg0.clone()),
            Self::Int16Property(arg0) => Self::Int16Property(arg0.clone()),
            Self::Int64Property(arg0) => Self::Int64Property(arg0.clone()),
            Self::Int8Property(arg0) => Self::Int8Property(arg0.clone()),
            Self::IntProperty(arg0) => Self::IntProperty(arg0.clone()),
            Self::ByteProperty(arg0) => Self::ByteProperty(arg0.clone()),
            Self::DoubleProperty(arg0) => Self::DoubleProperty(arg0.clone()),
            Self::NameProperty(arg0) => Self::NameProperty(arg0.clone()),
            Self::StrProperty(arg0) => Self::StrProperty(arg0.clone()),
            Self::TextProperty(arg0) => Self::TextProperty(arg0.clone()),
            Self::ObjectProperty(arg0) => Self::ObjectProperty(arg0.clone()),
            Self::AssetObjectProperty(arg0) => Self::AssetObjectProperty(arg0.clone()),
            Self::SoftObjectProperty(arg0) => Self::SoftObjectProperty(arg0.clone()),
            Self::IntPointProperty(arg0) => Self::IntPointProperty(arg0.clone()),
            Self::VectorProperty(arg0) => Self::VectorProperty(arg0.clone()),
            Self::Vector4Property(arg0) => Self::Vector4Property(arg0.clone()),
            Self::Vector2DProperty(arg0) => Self::Vector2DProperty(arg0.clone()),
            Self::BoxProperty(arg0) => Self::BoxProperty(arg0.clone()),
            Self::QuatProperty(arg0) => Self::QuatProperty(arg0.clone()),
            Self::RotatorProperty(arg0) => Self::RotatorProperty(arg0.clone()),
            Self::LinearColorProperty(arg0) => Self::LinearColorProperty(arg0.clone()),
            Self::ColorProperty(arg0) => Self::ColorProperty(arg0.clone()),
            Self::TimeSpanProperty(arg0) => Self::TimeSpanProperty(arg0.clone()),
            Self::DateTimeProperty(arg0) => Self::DateTimeProperty(arg0.clone()),
            Self::GuidProperty(arg0) => Self::GuidProperty(arg0.clone()),
            Self::SetProperty(arg0) => Self::SetProperty(arg0.clone()),
            Self::ArrayProperty(arg0) => Self::ArrayProperty(arg0.clone()),
            Self::MapProperty(arg0) => Self::MapProperty(arg0.clone()),
            Self::PerPlatformBoolProperty(arg0) => Self::PerPlatformBoolProperty(arg0.clone()),
            Self::PerPlatformIntProperty(arg0) => Self::PerPlatformIntProperty(arg0.clone()),
            Self::PerPlatformFloatProperty(arg0) => Self::PerPlatformFloatProperty(arg0.clone()),
            Self::MaterialAttributesInputProperty(arg0) => {
                Self::MaterialAttributesInputProperty(arg0.clone())
            }
            Self::ExpressionInputProperty(arg0) => Self::ExpressionInputProperty(arg0.clone()),
            Self::ColorMaterialInputProperty(arg0) => {
                Self::ColorMaterialInputProperty(arg0.clone())
            }
            Self::ScalarMaterialInputProperty(arg0) => {
                Self::ScalarMaterialInputProperty(arg0.clone())
            }
            Self::ShadingModelMaterialInputProperty(arg0) => {
                Self::ShadingModelMaterialInputProperty(arg0.clone())
            }
            Self::VectorMaterialInputProperty(arg0) => {
                Self::VectorMaterialInputProperty(arg0.clone())
            }
            Self::Vector2MaterialInputProperty(arg0) => {
                Self::Vector2MaterialInputProperty(arg0.clone())
            }
            Self::WeightedRandomSamplerProperty(arg0) => {
                Self::WeightedRandomSamplerProperty(arg0.clone())
            }
            Self::SkeletalMeshSamplingLODBuiltDataProperty(arg0) => {
                Self::SkeletalMeshSamplingLODBuiltDataProperty(arg0.clone())
            }
            Self::SkeletalMeshAreaWeightedTriangleSampler(arg0) => {
                Self::SkeletalMeshAreaWeightedTriangleSampler(arg0.clone())
            }
            Self::SoftAssetPathProperty(arg0) => Self::SoftAssetPathProperty(arg0.clone()),
            Self::SoftObjectPathProperty(arg0) => Self::SoftObjectPathProperty(arg0.clone()),
            Self::SoftClassPathProperty(arg0) => Self::SoftClassPathProperty(arg0.clone()),
            Self::DelegateProperty(arg0) => Self::DelegateProperty(arg0.clone()),
            Self::MulticastDelegateProperty(arg0) => Self::MulticastDelegateProperty(arg0.clone()),
            Self::MulticastSparseDelegateProperty(arg0) => {
                Self::MulticastSparseDelegateProperty(arg0.clone())
            }
            Self::MulticastInlineDelegateProperty(arg0) => {
                Self::MulticastInlineDelegateProperty(arg0.clone())
            }
            Self::RichCurveKeyProperty(arg0) => Self::RichCurveKeyProperty(arg0.clone()),
            Self::ViewTargetBlendParamsProperty(arg0) => {
                Self::ViewTargetBlendParamsProperty(arg0.clone())
            }
            Self::GameplayTagContainerProperty(arg0) => {
                Self::GameplayTagContainerProperty(arg0.clone())
            }
            Self::SmartNameProperty(arg0) => Self::SmartNameProperty(arg0.clone()),
            Self::StructProperty(arg0) => Self::StructProperty(arg0.clone()),
            Self::EnumProperty(arg0) => Self::EnumProperty(arg0.clone()),
            Self::UnknownProperty(arg0) => Self::UnknownProperty(arg0.clone()),
        }
    }
}

>>>>>>> 6ea0c99f
impl Property {
    /// Tries to read a property from an AssetReader
    pub fn new<Reader: AssetReader>(
        asset: &mut Reader,
        parent_name: Option<&FName>,
        include_header: bool,
    ) -> Result<Option<Self>, Error> {
        let name = asset.read_fname()?;
        if &name.content == "None" {
            return Ok(None);
        }

        let property_type = asset.read_fname()?;
        let length = asset.read_i32::<LittleEndian>()?;
        let duplication_index = asset.read_i32::<LittleEndian>()?;

        Property::from_type(
            asset,
            &property_type,
            name,
            parent_name,
            include_header,
            length as i64,
            0,
            duplication_index,
        )
        .map(Some)
    }

    /// Tries to read a property from an AssetReader while specified a type and length
    #[allow(clippy::too_many_arguments)]
    pub fn from_type<Reader: AssetReader>(
        asset: &mut Reader,
        type_name: &FName,
        name: FName,
        parent_name: Option<&FName>,
        include_header: bool,
        length: i64,
        fallback_length: i64,
        duplication_index: i32,
    ) -> Result<Self, Error> {
        let res = match type_name.content.as_str() {
            "BoolProperty" => {
                BoolProperty::new(asset, name, include_header, length, duplication_index)?.into()
            }
            "UInt16Property" => {
                UInt16Property::new(asset, name, include_header, length, duplication_index)?.into()
            }
            "UInt32Property" => {
                UInt32Property::new(asset, name, include_header, length, duplication_index)?.into()
            }
            "UInt64Property" => {
                UInt64Property::new(asset, name, include_header, length, duplication_index)?.into()
            }
            "FloatProperty" => {
                FloatProperty::new(asset, name, include_header, length, duplication_index)?.into()
            }
            "Int16Property" => {
                Int16Property::new(asset, name, include_header, length, duplication_index)?.into()
            }
            "Int64Property" => {
                Int64Property::new(asset, name, include_header, length, duplication_index)?.into()
            }
            "Int8Property" => {
                Int8Property::new(asset, name, include_header, length, duplication_index)?.into()
            }
            "IntProperty" => {
                IntProperty::new(asset, name, include_header, length, duplication_index)?.into()
            }
            "ByteProperty" => ByteProperty::new(
                asset,
                name,
                include_header,
                length,
                fallback_length,
                duplication_index,
            )?
            .into(),
            "DoubleProperty" => {
                DoubleProperty::new(asset, name, include_header, length, duplication_index)?.into()
            }

            "NameProperty" => {
                NameProperty::new(asset, name, include_header, duplication_index)?.into()
            }
            "StrProperty" => {
                StrProperty::new(asset, name, include_header, duplication_index)?.into()
            }
            "TextProperty" => {
                TextProperty::new(asset, name, include_header, duplication_index)?.into()
            }

            "ObjectProperty" => {
                ObjectProperty::new(asset, name, include_header, duplication_index)?.into()
            }
            "AssetObjectProperty" => {
                AssetObjectProperty::new(asset, name, include_header, duplication_index)?.into()
            }
            "SoftObjectProperty" => {
                SoftObjectProperty::new(asset, name, include_header, duplication_index)?.into()
            }

            "IntPoint" => {
                IntPointProperty::new(asset, name, include_header, duplication_index)?.into()
            }
            "Vector" => VectorProperty::new(asset, name, include_header, duplication_index)?.into(),
            "Vector4" => {
                Vector4Property::new(asset, name, include_header, duplication_index)?.into()
            }
            "Vector2D" => {
                Vector2DProperty::new(asset, name, include_header, duplication_index)?.into()
            }
            "Box" => BoxProperty::new(asset, name, include_header, duplication_index)?.into(),
            "Box2D" => Box2DProperty::new(asset, name, include_header, duplication_index)?.into(),
            "Quat" => QuatProperty::new(asset, name, include_header, duplication_index)?.into(),
            "Rotator" => {
                RotatorProperty::new(asset, name, include_header, duplication_index)?.into()
            }
            "LinearColor" => {
                LinearColorProperty::new(asset, name, include_header, duplication_index)?.into()
            }
            "Color" => ColorProperty::new(asset, name, include_header, duplication_index)?.into(),
            "Timespan" => {
                TimeSpanProperty::new(asset, name, include_header, duplication_index)?.into()
            }
            "DateTime" => {
                DateTimeProperty::new(asset, name, include_header, duplication_index)?.into()
            }
            "Guid" => GuidProperty::new(asset, name, include_header, duplication_index)?.into(),

            "SetProperty" => SetProperty::new(
                asset,
                name,
                parent_name,
                include_header,
                length,
                duplication_index,
            )?
            .into(),
            "ArrayProperty" => ArrayProperty::new(
                asset,
                name,
                parent_name,
                include_header,
                length,
                duplication_index,
                true,
            )?
            .into(),
            "MapProperty" => {
                MapProperty::new(asset, name, parent_name, include_header, duplication_index)?
                    .into()
            }

            "PerPlatformBool" => PerPlatformBoolProperty::new(
                asset,
                name,
                include_header,
                length,
                duplication_index,
            )?
            .into(),
            "PerPlatformInt" => {
                PerPlatformIntProperty::new(asset, name, include_header, length, duplication_index)?
                    .into()
            }
            "PerPlatformFloat" => PerPlatformFloatProperty::new(
                asset,
                name,
                include_header,
                length,
                duplication_index,
            )?
            .into(),

            "MaterialAttributesInput" => MaterialAttributesInputProperty::new(
                asset,
                name,
                include_header,
                duplication_index,
            )?
            .into(),
            "ExpressionInput" => {
                ExpressionInputProperty::new(asset, name, include_header, duplication_index)?.into()
            }
            "ColorMaterialInput" => {
                ColorMaterialInputProperty::new(asset, name, include_header, duplication_index)?
                    .into()
            }
            "ScalarMaterialInput" => {
                ScalarMaterialInputProperty::new(asset, name, include_header, duplication_index)?
                    .into()
            }
            "ShadingModelMaterialInput" => ShadingModelMaterialInputProperty::new(
                asset,
                name,
                include_header,
                duplication_index,
            )?
            .into(),
            "VectorMaterialInput" => {
                VectorMaterialInputProperty::new(asset, name, include_header, duplication_index)?
                    .into()
            }
            "Vector2MaterialInput" => {
                Vector2MaterialInputProperty::new(asset, name, include_header, duplication_index)?
                    .into()
            }

            "WeightedRandomSampler" => WeightedRandomSamplerProperty::new(
                asset,
                name,
                include_header,
                length,
                duplication_index,
            )?
            .into(),
            "SkeletalMeshAreaWeightedTriangleSampler" => {
                SkeletalMeshAreaWeightedTriangleSampler::new(
                    asset,
                    name,
                    include_header,
                    length,
                    duplication_index,
                )?
                .into()
            }
            "SkeletalMeshSamplingLODBuiltData" => SkeletalMeshSamplingLODBuiltDataProperty::new(
                asset,
                name,
                include_header,
                length,
                duplication_index,
            )?
            .into(),
            "SoftAssetPath" => {
                SoftAssetPathProperty::new(asset, name, include_header, length, duplication_index)?
                    .into()
            }
            "SoftObjectPath" => {
                SoftObjectPathProperty::new(asset, name, include_header, length, duplication_index)?
                    .into()
            }
            "SoftClassPath" => {
                SoftClassPathProperty::new(asset, name, include_header, length, duplication_index)?
                    .into()
            }
<<<<<<< HEAD
            "StringAssetReference" => StringAssetReferenceProperty::new(
                asset,
                name,
                include_header,
                length,
                duplication_index,
            )?
            .into(),

=======
>>>>>>> 6ea0c99f
            "DelegateProperty" => {
                DelegateProperty::new(asset, name, include_header, length, duplication_index)?
                    .into()
            }
            "MulticastDelegateProperty" => MulticastDelegateProperty::new(
                asset,
                name,
                include_header,
                length,
                duplication_index,
            )?
            .into(),
            "MulticastSparseDelegateProperty" => MulticastSparseDelegateProperty::new(
                asset,
                name,
                include_header,
                length,
                duplication_index,
            )?
            .into(),
            "MulticastInlineDelegateProperty" => MulticastInlineDelegateProperty::new(
                asset,
                name,
                include_header,
                length,
                duplication_index,
            )?
            .into(),
            "RichCurveKey" => {
                RichCurveKeyProperty::new(asset, name, include_header, length, duplication_index)?
                    .into()
            }
            "ViewTargetBlendParams" => ViewTargetBlendParamsProperty::new(
                asset,
                name,
                include_header,
                length,
                duplication_index,
            )?
            .into(),
            "GameplayTagContainer" => GameplayTagContainerProperty::new(
                asset,
                name,
                include_header,
                length,
                duplication_index,
            )?
            .into(),
            "SmartName" => {
                SmartNameProperty::new(asset, name, include_header, length, duplication_index)?
                    .into()
            }

            "StructProperty" => StructProperty::new(
                asset,
                name,
                parent_name,
                include_header,
                length,
                duplication_index,
            )?
            .into(),
            "EnumProperty" => {
                EnumProperty::new(asset, name, include_header, length, duplication_index)?.into()
            }
            "ClothLODData" => ClothLodDataProperty::new(
                asset,
                name,
                parent_name,
                include_header,
                length,
                duplication_index,
            )?
            .into(),

            "FontCharacter" => {
                FontCharacterProperty::new(asset, name, include_header, length, duplication_index)?
                    .into()
            }
            "UniqueNetIdRepl" => {
                UniqueNetIdProperty::new(asset, name, include_header, length, duplication_index)?
                    .into()
            }
            "NiagaraVariable" => NiagaraVariableProperty::new(
                asset,
                name,
                include_header,
                length,
                duplication_index,
            )?
            .into(),
            "NiagaraVariableWithOffset" => NiagaraVariableWithOffsetProperty::new(
                asset,
                name,
                include_header,
                length,
                duplication_index,
            )?
            .into(),
            "FontData" => {
                FontDataProperty::new(asset, name, include_header, length, duplication_index)?
                    .into()
            }
            "FloatRange" => {
                FloatRangeProperty::new(asset, name, include_header, duplication_index)?.into()
            }
            "RawStructProperty" => {
                RawStructProperty::new(asset, name, include_header, duplication_index, length)?
                    .into()
            }

            "MovieSceneEvalTemplatePtr" => MovieSceneEvalTemplatePtrProperty::new(
                asset,
                name,
                include_header,
                duplication_index,
            )?
            .into(),
            "MovieSceneTrackImplementationPtr" => MovieSceneTrackImplementationPtrProperty::new(
                asset,
                name,
                parent_name,
                include_header,
                duplication_index,
            )?
            .into(),
            "MovieSceneEvaluationFieldEntityTree" => {
                MovieSceneEvaluationFieldEntityTreeProperty::new(
                    asset,
                    name,
                    include_header,
                    duplication_index,
                )?
                .into()
            }
            "MovieSceneSubSequenceTree" => MovieSceneSubSequenceTreeProperty::new(
                asset,
                name,
                include_header,
                duplication_index,
            )?
            .into(),
            "MovieSceneSequenceInstanceDataPtr" => MovieSceneSequenceInstanceDataPtrProperty::new(
                asset,
                name,
                include_header,
                duplication_index,
            )?
            .into(),
            "SectionEvaluationDataTree" => SectionEvaluationDataTreeProperty::new(
                asset,
                name,
                include_header,
                duplication_index,
            )?
            .into(),
            "MovieSceneTrackFieldData" => MovieSceneTrackFieldDataProperty::new(
                asset,
                name,
                include_header,
                duplication_index,
            )?
            .into(),
            "MovieSceneEventParameters" => MovieSceneEventParametersProperty::new(
                asset,
                name,
                include_header,
                duplication_index,
            )?
            .into(),
            "MovieSceneFloatChannel" => {
                MovieSceneFloatChannelProperty::new(asset, name, include_header, duplication_index)?
                    .into()
            }
            "MovieSceneFloatValue" => {
                MovieSceneFloatValueProperty::new(asset, name, include_header, duplication_index)?
                    .into()
            }
            "MovieSceneFrameRange" => {
                MovieSceneFrameRangeProperty::new(asset, name, include_header, duplication_index)?
                    .into()
            }
            "MovieSceneSegment" => {
                MovieSceneSegmentProperty::new(asset, name, include_header, duplication_index)?
                    .into()
            }
            "MovieSceneSegmentIdentifier" => MovieSceneSegmentIdentifierProperty::new(
                asset,
                name,
                include_header,
                duplication_index,
            )?
            .into(),
            "MovieSceneTrackIdentifier" => MovieSceneTrackIdentifierProperty::new(
                asset,
                name,
                include_header,
                duplication_index,
            )?
            .into(),
            "MovieSceneSequenceId" => {
                MovieSceneSequenceIdProperty::new(asset, name, include_header, duplication_index)?
                    .into()
            }
            "MovieSceneEvaluationKey" => MovieSceneEvaluationKeyProperty::new(
                asset,
                name,
                include_header,
                duplication_index,
            )?
            .into(),

            _ => UnknownProperty::new(
                asset,
                name,
                include_header,
                length,
                duplication_index,
                type_name.clone(),
            )?
            .into(),
        };

        Ok(res)
    }

    /// Writes a property to an AssetWriter
    pub fn write<Writer: AssetWriter>(
        property: &Property,
        asset: &mut Writer,
        include_header: bool,
    ) -> Result<usize, Error> {
        asset.write_fname(&property.get_name())?;
        asset.write_fname(&property.to_fname())?;

        let begin = asset.position();
        asset.write_i32::<LittleEndian>(0)?; // initial length
        asset.write_i32::<LittleEndian>(property.get_duplication_index())?;
        let len = property.write(asset, include_header)?;
        let end = asset.position();

        asset.seek(SeekFrom::Start(begin))?;
        asset.write_i32::<LittleEndian>(len as i32)?;
        asset.seek(SeekFrom::Start(end))?;
        Ok(begin as usize)
    }

    /// Check if a property type has custom serialization
    pub fn has_custom_serialization(name: &String) -> bool {
        CUSTOM_SERIALIZATION.contains(name)
    }
}

<<<<<<< HEAD
macro_rules! property_inner_fname {
    ($($inner:ident : $name:expr),*) => {
        impl ToFName for Property {
            fn to_fname(&self) -> FName {
                match self {
                    $(
                        Self::$inner(_) => FName::from_slice($name),
                    )*
                    Self::UnknownProperty(unk) => unk
                        .serialized_type.clone(),
                }
            }
=======
impl ToFName for Property {
    fn to_fname(&self) -> FName {
        match self {
            Property::SkeletalMeshSamplingLODBuiltDataProperty(_) => {
                FName::from_slice("SkeletalMeshSamplingLODBuiltData")
            }
            Property::SkeletalMeshAreaWeightedTriangleSampler(_) => {
                FName::from_slice("SkeletalMeshAreaWeightedTriangleSampler")
            }
            Property::SmartNameProperty(_) => FName::from_slice("SmartName"),
            Property::SoftObjectPathProperty(_) => FName::from_slice("SoftObjectPath"),
            Property::WeightedRandomSamplerProperty(_) => {
                FName::from_slice("WeightedRandomSampler")
            }
            Property::SoftClassPathProperty(_) => FName::from_slice("SoftClassPath"),
            Property::ColorProperty(_) => FName::from_slice("Color"),
            Property::ExpressionInputProperty(_) => FName::from_slice("ExpressionInput"),
            Property::MaterialAttributesInputProperty(_) => {
                FName::from_slice("MaterialAttributesInput")
            }
            Property::ColorMaterialInputProperty(_) => FName::from_slice("ColorMaterialInput"),
            Property::ScalarMaterialInputProperty(_) => FName::from_slice("ScalarMaterialInput"),
            Property::ShadingModelMaterialInputProperty(_) => {
                FName::from_slice("ShadingModelMaterialInput")
            }
            Property::VectorMaterialInputProperty(_) => FName::from_slice("VectorMaterialInput"),
            Property::Vector2MaterialInputProperty(_) => FName::from_slice("Vector2MaterialInput"),
            Property::GameplayTagContainerProperty(_) => FName::from_slice("GameplayTagContainer"),
            Property::PerPlatformBoolProperty(_) => FName::from_slice("PerPlatformBool"),
            Property::PerPlatformIntProperty(_) => FName::from_slice("PerPlatformInt"),
            Property::RichCurveKeyProperty(_) => FName::from_slice("RichCurveKey"),
            Property::SoftAssetPathProperty(_) => FName::from_slice("SoftAssetPath"),
            Property::TimeSpanProperty(_) => FName::from_slice("Timespan"),
            Property::DateTimeProperty(_) => FName::from_slice("DateTime"),
            Property::GuidProperty(_) => FName::from_slice("Guid"),
            Property::IntPointProperty(_) => FName::from_slice("IntPoint"),
            Property::LinearColorProperty(_) => FName::from_slice("LinearColor"),
            Property::QuatProperty(_) => FName::from_slice("Quat"),
            Property::RotatorProperty(_) => FName::from_slice("Rotator"),
            Property::StructProperty(_) => FName::from_slice("StructProperty"),
            Property::Vector2DProperty(_) => FName::from_slice("Vector2D"),
            Property::BoxProperty(_) => FName::from_slice("Box"),
            Property::PerPlatformFloatProperty(_) => FName::from_slice("PerPlatformFloat"),
            Property::Vector4Property(_) => FName::from_slice("Vector4"),
            Property::VectorProperty(_) => FName::from_slice("Vector"),
            Property::ViewTargetBlendParamsProperty(_) => {
                FName::from_slice("ViewTargetBlendParams")
            }
            Property::DoubleProperty(_) => FName::from_slice("DoubleProperty"),
            Property::ArrayProperty(_) => FName::from_slice("ArrayProperty"),
            Property::SetProperty(_) => FName::from_slice("SetProperty"),
            Property::BoolProperty(_) => FName::from_slice("BoolProperty"),
            Property::ByteProperty(_) => FName::from_slice("ByteProperty"),
            Property::EnumProperty(_) => FName::from_slice("EnumProperty"),
            Property::FloatProperty(_) => FName::from_slice("FloatProperty"),
            Property::Int16Property(_) => FName::from_slice("Int16Property"),
            Property::Int64Property(_) => FName::from_slice("Int64Property"),
            Property::Int8Property(_) => FName::from_slice("Int8Property"),
            Property::IntProperty(_) => FName::from_slice("IntProperty"),
            Property::MapProperty(_) => FName::from_slice("MapProperty"),
            Property::DelegateProperty(_) => FName::from_slice("DelegateProperty"),
            Property::MulticastDelegateProperty(_) => {
                FName::from_slice("MulticastDelegateProperty")
            }
            Property::MulticastSparseDelegateProperty(_) => {
                FName::from_slice("MulticastSparseDelegateProperty")
            }
            Property::MulticastInlineDelegateProperty(_) => {
                FName::from_slice("MulticastInlineDelegateProperty")
            }
            Property::NameProperty(_) => FName::from_slice("NameProperty"),
            Property::ObjectProperty(_) => FName::from_slice("ObjectProperty"),
            Property::AssetObjectProperty(_) => FName::from_slice("AssetObjectProperty"),
            Property::SoftObjectProperty(_) => FName::from_slice("SoftObjectProperty"),
            Property::StrProperty(_) => FName::from_slice("StrProperty"),
            Property::TextProperty(_) => FName::from_slice("TextProperty"),
            Property::UInt16Property(_) => FName::from_slice("UInt16Property"),
            Property::UInt32Property(_) => FName::from_slice("UInt32Property"),
            Property::UInt64Property(_) => FName::from_slice("UInt64Property"),
            Property::UnknownProperty(unk) => unk
                .serialized_type
                .as_ref()
                .cloned()
                .unwrap_or_else(|| FName::from_slice("Generic")),
>>>>>>> 6ea0c99f
        }
    };
}

property_inner_fname! {
    SkeletalMeshSamplingLODBuiltDataProperty: "SkeletalMeshSamplingLODBuiltData",
    SkeletalMeshAreaWeightedTriangleSampler: "SkeletalMeshAreaWeightedTriangleSampler",
    SmartNameProperty: "SmartName",
    SoftObjectPathProperty: "SoftObjectPath",
    WeightedRandomSamplerProperty: "WeightedRandomSampler",
    SoftClassPathProperty: "SoftClassPath",
    StringAssetReferenceProperty: "StringAssetReference",
    ColorProperty: "Color",
    ExpressionInputProperty: "ExpressionInput",
    MaterialAttributesInputProperty: "MaterialAttributesInput",
    ColorMaterialInputProperty: "ColorMaterialInput",
    ScalarMaterialInputProperty: "ScalarMaterialInput",
    ShadingModelMaterialInputProperty: "ShadingModelMaterialInput",
    VectorMaterialInputProperty: "VectorMaterialInput",
    Vector2MaterialInputProperty: "Vector2MaterialInput",
    GameplayTagContainerProperty: "GameplayTagContainer",
    PerPlatformBoolProperty: "PerPlatformBool",
    PerPlatformIntProperty: "PerPlatformInt",
    RichCurveKeyProperty: "RichCurveKey",
    SoftAssetPathProperty: "SoftAssetPath",
    TimeSpanProperty: "Timespan",
    DateTimeProperty: "DateTime",
    GuidProperty: "Guid",
    IntPointProperty: "IntPoint",
    LinearColorProperty: "LinearColor",
    QuatProperty: "Quat",
    RotatorProperty: "Rotator",
    StructProperty: "StructProperty",
    Vector2DProperty: "Vector2D",
    BoxProperty: "Box",
    Box2DProperty: "Box2D",
    PerPlatformFloatProperty: "PerPlatformFloat",
    Vector4Property: "Vector4",
    VectorProperty: "Vector",
    ViewTargetBlendParamsProperty: "ViewTargetBlendParams",
    DoubleProperty: "DoubleProperty",
    ArrayProperty: "ArrayProperty",
    SetProperty: "SetProperty",
    BoolProperty: "BoolProperty",
    ByteProperty: "ByteProperty",
    EnumProperty: "EnumProperty",
    ClothLodDataProperty: "ClothLODData",
    FloatProperty: "FloatProperty",
    Int16Property: "Int16Property",
    Int64Property: "Int64Property",
    Int8Property: "Int8Property",
    IntProperty: "IntProperty",
    MapProperty: "MapProperty",
    MulticastDelegateProperty: "MulticastDelegateProperty",
    DelegateProperty: "DelegateProperty",
    NameProperty: "NameProperty",
    ObjectProperty: "ObjectProperty",
    AssetObjectProperty: "AssetObjectProperty",
    SoftObjectProperty: "SoftObjectProperty",
    StrProperty: "StrProperty",
    TextProperty: "TextProperty",
    UInt16Property: "UInt16Property",
    UInt32Property: "UInt32Property",
    UInt64Property: "UInt64Property",

    FontCharacterProperty: "FontCharacter",
    UniqueNetIdProperty: "UniqueNetIdRepl",
    NiagaraVariableProperty: "NiagaraVariable",
    NiagaraVariableWithOffsetProperty: "NiagaraVariableWithOffset",
    FontDataProperty: "FontData",
    FloatRangeProperty: "FloatRange",
    RawStructProperty: "RawStructProperty",

    MovieSceneEvalTemplatePtrProperty: "MovieSceneEvalTemplatePtr",
    MovieSceneTrackImplementationPtrProperty: "MovieSceneTrackImplementationPtr",
    MovieSceneEvaluationFieldEntityTreeProperty: "MovieSceneEvaluationFieldEntityTree",
    MovieSceneSubSequenceTreeProperty: "MovieSceneSubSequenceTree",
    MovieSceneSequenceInstanceDataPtrProperty: "MovieSceneSequenceInstanceDataPtr",
    SectionEvaluationDataTreeProperty: "SectionEvaluationDataTree",
    MovieSceneTrackFieldDataProperty: "MovieSceneTrackFieldData",
    MovieSceneEventParametersProperty: "MovieSceneEventParameters",
    MovieSceneFloatChannelProperty: "MovieSceneFloatChannel",
    MovieSceneFloatValueProperty: "MovieSceneFloatValue",
    MovieSceneFrameRangeProperty: "MovieSceneFrameRange",
    MovieSceneSegmentProperty: "MovieSceneSegment",
    MovieSceneSegmentIdentifierProperty: "MovieSceneSegmentIdentifier",
    MovieSceneTrackIdentifierProperty: "MovieSceneTrackIdentifier",
    MovieSceneSequenceIdProperty: "MovieSceneSequenceId",
    MovieSceneEvaluationKeyProperty: "MovieSceneEvaluationKey"
}<|MERGE_RESOLUTION|>--- conflicted
+++ resolved
@@ -28,7 +28,6 @@
 pub mod map_property;
 pub mod material_input_property;
 pub mod movies;
-pub mod multicast_delegate_property;
 pub mod niagara;
 pub mod object_property;
 pub mod per_platform_property;
@@ -47,7 +46,6 @@
 pub mod world_tile_property;
 
 use self::cloth_lod_property::ClothLodDataProperty;
-use self::delegate_property::DelegateProperty;
 use self::float_range_property::FloatRangeProperty;
 use self::font_character_property::FontCharacterProperty;
 use self::game_framework::unique_net_id_property::UniqueNetIdProperty;
@@ -79,13 +77,10 @@
     array_property::ArrayProperty,
     color_property::{ColorProperty, LinearColorProperty},
     date_property::{DateTimeProperty, TimeSpanProperty},
-<<<<<<< HEAD
-=======
     delegate_property::{
         DelegateProperty, MulticastDelegateProperty, MulticastInlineDelegateProperty,
         MulticastSparseDelegateProperty,
     },
->>>>>>> 6ea0c99f
     enum_property::EnumProperty,
     gameplay_tag_container_property::GameplayTagContainerProperty,
     guid_property::GuidProperty,
@@ -99,7 +94,6 @@
         ScalarMaterialInputProperty, ShadingModelMaterialInputProperty,
         Vector2MaterialInputProperty, VectorMaterialInputProperty,
     },
-    multicast_delegate_property::MulticastDelegateProperty,
     object_property::{AssetObjectProperty, ObjectProperty, SoftObjectProperty},
     per_platform_property::{
         PerPlatformBoolProperty, PerPlatformFloatProperty, PerPlatformIntProperty,
@@ -313,10 +307,7 @@
     SoftAssetPathProperty,
     SoftObjectPathProperty,
     SoftClassPathProperty,
-<<<<<<< HEAD
     StringAssetReferenceProperty,
-=======
->>>>>>> 6ea0c99f
     DelegateProperty,
     MulticastDelegateProperty,
     MulticastSparseDelegateProperty,
@@ -353,7 +344,6 @@
     MovieSceneSequenceIdProperty,
     MovieSceneEvaluationKeyProperty,
 
-<<<<<<< HEAD
     //
     UnknownProperty,
 }
@@ -412,6 +402,8 @@
     StringAssetReferenceProperty,
     DelegateProperty,
     MulticastDelegateProperty,
+    MulticastSparseDelegateProperty,
+    MulticastInlineDelegateProperty,
     RichCurveKeyProperty,
     ViewTargetBlendParamsProperty,
     GameplayTagContainerProperty,
@@ -447,267 +439,6 @@
 
 impl Eq for Property {}
 
-=======
-impl Hash for Property {
-    fn hash<H: std::hash::Hasher>(&self, state: &mut H) {
-        match self {
-            Property::BoolProperty(prop) => prop.hash(state),
-            Property::UInt16Property(prop) => prop.hash(state),
-            Property::UInt32Property(prop) => prop.hash(state),
-            Property::UInt64Property(prop) => prop.hash(state),
-            Property::FloatProperty(prop) => prop.hash(state),
-            Property::Int16Property(prop) => prop.hash(state),
-            Property::Int64Property(prop) => prop.hash(state),
-            Property::Int8Property(prop) => prop.hash(state),
-            Property::IntProperty(prop) => prop.hash(state),
-            Property::ByteProperty(prop) => prop.hash(state),
-            Property::DoubleProperty(prop) => prop.hash(state),
-            Property::NameProperty(prop) => prop.hash(state),
-            Property::StrProperty(prop) => prop.hash(state),
-            Property::TextProperty(prop) => prop.hash(state),
-            Property::ObjectProperty(prop) => prop.hash(state),
-            Property::AssetObjectProperty(prop) => prop.hash(state),
-            Property::SoftObjectProperty(prop) => prop.hash(state),
-            Property::IntPointProperty(prop) => prop.hash(state),
-            Property::VectorProperty(prop) => prop.hash(state),
-            Property::Vector4Property(prop) => prop.hash(state),
-            Property::Vector2DProperty(prop) => prop.hash(state),
-            Property::BoxProperty(prop) => prop.hash(state),
-            Property::QuatProperty(prop) => prop.hash(state),
-            Property::RotatorProperty(prop) => prop.hash(state),
-            Property::LinearColorProperty(prop) => prop.hash(state),
-            Property::ColorProperty(prop) => prop.hash(state),
-            Property::TimeSpanProperty(prop) => prop.hash(state),
-            Property::DateTimeProperty(prop) => prop.hash(state),
-            Property::GuidProperty(prop) => prop.hash(state),
-            Property::SetProperty(prop) => prop.hash(state),
-            Property::ArrayProperty(prop) => prop.hash(state),
-            Property::MapProperty(prop) => prop.hash(state),
-            Property::PerPlatformBoolProperty(prop) => prop.hash(state),
-            Property::PerPlatformIntProperty(prop) => prop.hash(state),
-            Property::PerPlatformFloatProperty(prop) => prop.hash(state),
-            Property::MaterialAttributesInputProperty(prop) => prop.hash(state),
-            Property::ExpressionInputProperty(prop) => prop.hash(state),
-            Property::ColorMaterialInputProperty(prop) => prop.hash(state),
-            Property::ScalarMaterialInputProperty(prop) => prop.hash(state),
-            Property::ShadingModelMaterialInputProperty(prop) => prop.hash(state),
-            Property::VectorMaterialInputProperty(prop) => prop.hash(state),
-            Property::Vector2MaterialInputProperty(prop) => prop.hash(state),
-            Property::WeightedRandomSamplerProperty(prop) => prop.hash(state),
-            Property::SkeletalMeshSamplingLODBuiltDataProperty(prop) => prop.hash(state),
-            Property::SkeletalMeshAreaWeightedTriangleSampler(prop) => prop.hash(state),
-            Property::SoftAssetPathProperty(prop) => prop.hash(state),
-            Property::SoftObjectPathProperty(prop) => prop.hash(state),
-            Property::SoftClassPathProperty(prop) => prop.hash(state),
-            Property::DelegateProperty(prop) => prop.hash(state),
-            Property::MulticastDelegateProperty(prop) => prop.hash(state),
-            Property::MulticastSparseDelegateProperty(prop) => prop.hash(state),
-            Property::MulticastInlineDelegateProperty(prop) => prop.hash(state),
-            Property::RichCurveKeyProperty(prop) => prop.hash(state),
-            Property::ViewTargetBlendParamsProperty(prop) => prop.hash(state),
-            Property::GameplayTagContainerProperty(prop) => prop.hash(state),
-            Property::SmartNameProperty(prop) => prop.hash(state),
-            Property::StructProperty(prop) => prop.hash(state),
-            Property::EnumProperty(prop) => prop.hash(state),
-            Property::UnknownProperty(prop) => prop.hash(state),
-        }
-    }
-}
-
-impl PartialEq for Property {
-    fn eq(&self, other: &Self) -> bool {
-        match (self, other) {
-            (Self::BoolProperty(l0), Self::BoolProperty(r0)) => l0 == r0,
-            (Self::UInt16Property(l0), Self::UInt16Property(r0)) => l0 == r0,
-            (Self::UInt32Property(l0), Self::UInt32Property(r0)) => l0 == r0,
-            (Self::UInt64Property(l0), Self::UInt64Property(r0)) => l0 == r0,
-            (Self::FloatProperty(l0), Self::FloatProperty(r0)) => l0 == r0,
-            (Self::Int16Property(l0), Self::Int16Property(r0)) => l0 == r0,
-            (Self::Int64Property(l0), Self::Int64Property(r0)) => l0 == r0,
-            (Self::Int8Property(l0), Self::Int8Property(r0)) => l0 == r0,
-            (Self::IntProperty(l0), Self::IntProperty(r0)) => l0 == r0,
-            (Self::ByteProperty(l0), Self::ByteProperty(r0)) => l0 == r0,
-            (Self::DoubleProperty(l0), Self::DoubleProperty(r0)) => l0 == r0,
-            (Self::NameProperty(l0), Self::NameProperty(r0)) => l0 == r0,
-            (Self::StrProperty(l0), Self::StrProperty(r0)) => l0 == r0,
-            (Self::TextProperty(l0), Self::TextProperty(r0)) => l0 == r0,
-            (Self::ObjectProperty(l0), Self::ObjectProperty(r0)) => l0 == r0,
-            (Self::AssetObjectProperty(l0), Self::AssetObjectProperty(r0)) => l0 == r0,
-            (Self::SoftObjectProperty(l0), Self::SoftObjectProperty(r0)) => l0 == r0,
-            (Self::IntPointProperty(l0), Self::IntPointProperty(r0)) => l0 == r0,
-            (Self::VectorProperty(l0), Self::VectorProperty(r0)) => l0 == r0,
-            (Self::Vector4Property(l0), Self::Vector4Property(r0)) => l0 == r0,
-            (Self::Vector2DProperty(l0), Self::Vector2DProperty(r0)) => l0 == r0,
-            (Self::BoxProperty(l0), Self::BoxProperty(r0)) => l0 == r0,
-            (Self::QuatProperty(l0), Self::QuatProperty(r0)) => l0 == r0,
-            (Self::RotatorProperty(l0), Self::RotatorProperty(r0)) => l0 == r0,
-            (Self::LinearColorProperty(l0), Self::LinearColorProperty(r0)) => l0 == r0,
-            (Self::ColorProperty(l0), Self::ColorProperty(r0)) => l0 == r0,
-            (Self::TimeSpanProperty(l0), Self::TimeSpanProperty(r0)) => l0 == r0,
-            (Self::DateTimeProperty(l0), Self::DateTimeProperty(r0)) => l0 == r0,
-            (Self::GuidProperty(l0), Self::GuidProperty(r0)) => l0 == r0,
-            (Self::SetProperty(l0), Self::SetProperty(r0)) => l0 == r0,
-            (Self::ArrayProperty(l0), Self::ArrayProperty(r0)) => l0 == r0,
-            (Self::MapProperty(l0), Self::MapProperty(r0)) => l0 == r0,
-            (Self::PerPlatformBoolProperty(l0), Self::PerPlatformBoolProperty(r0)) => l0 == r0,
-            (Self::PerPlatformIntProperty(l0), Self::PerPlatformIntProperty(r0)) => l0 == r0,
-            (Self::PerPlatformFloatProperty(l0), Self::PerPlatformFloatProperty(r0)) => l0 == r0,
-            (
-                Self::MaterialAttributesInputProperty(l0),
-                Self::MaterialAttributesInputProperty(r0),
-            ) => l0 == r0,
-            (Self::ExpressionInputProperty(l0), Self::ExpressionInputProperty(r0)) => l0 == r0,
-            (Self::ColorMaterialInputProperty(l0), Self::ColorMaterialInputProperty(r0)) => {
-                l0 == r0
-            }
-            (Self::ScalarMaterialInputProperty(l0), Self::ScalarMaterialInputProperty(r0)) => {
-                l0 == r0
-            }
-            (
-                Self::ShadingModelMaterialInputProperty(l0),
-                Self::ShadingModelMaterialInputProperty(r0),
-            ) => l0 == r0,
-            (Self::VectorMaterialInputProperty(l0), Self::VectorMaterialInputProperty(r0)) => {
-                l0 == r0
-            }
-            (Self::Vector2MaterialInputProperty(l0), Self::Vector2MaterialInputProperty(r0)) => {
-                l0 == r0
-            }
-            (Self::WeightedRandomSamplerProperty(l0), Self::WeightedRandomSamplerProperty(r0)) => {
-                l0 == r0
-            }
-            (
-                Self::SkeletalMeshSamplingLODBuiltDataProperty(l0),
-                Self::SkeletalMeshSamplingLODBuiltDataProperty(r0),
-            ) => l0 == r0,
-            (
-                Self::SkeletalMeshAreaWeightedTriangleSampler(l0),
-                Self::SkeletalMeshAreaWeightedTriangleSampler(r0),
-            ) => l0 == r0,
-            (Self::SoftAssetPathProperty(l0), Self::SoftAssetPathProperty(r0)) => l0 == r0,
-            (Self::SoftObjectPathProperty(l0), Self::SoftObjectPathProperty(r0)) => l0 == r0,
-            (Self::SoftClassPathProperty(l0), Self::SoftClassPathProperty(r0)) => l0 == r0,
-            (Self::DelegateProperty(l0), Self::DelegateProperty(r0)) => l0 == r0,
-            (Self::MulticastDelegateProperty(l0), Self::MulticastDelegateProperty(r0)) => l0 == r0,
-            (
-                Self::MulticastSparseDelegateProperty(l0),
-                Self::MulticastSparseDelegateProperty(r0),
-            ) => l0 == r0,
-            (
-                Self::MulticastInlineDelegateProperty(l0),
-                Self::MulticastInlineDelegateProperty(r0),
-            ) => l0 == r0,
-            (Self::RichCurveKeyProperty(l0), Self::RichCurveKeyProperty(r0)) => l0 == r0,
-            (Self::ViewTargetBlendParamsProperty(l0), Self::ViewTargetBlendParamsProperty(r0)) => {
-                l0 == r0
-            }
-            (Self::GameplayTagContainerProperty(l0), Self::GameplayTagContainerProperty(r0)) => {
-                l0 == r0
-            }
-            (Self::SmartNameProperty(l0), Self::SmartNameProperty(r0)) => l0 == r0,
-            (Self::StructProperty(l0), Self::StructProperty(r0)) => l0 == r0,
-            (Self::EnumProperty(l0), Self::EnumProperty(r0)) => l0 == r0,
-            (Self::UnknownProperty(l0), Self::UnknownProperty(r0)) => l0 == r0,
-            _ => false,
-        }
-    }
-}
-
-impl Eq for Property {}
-
-impl Clone for Property {
-    fn clone(&self) -> Self {
-        match self {
-            Self::BoolProperty(arg0) => Self::BoolProperty(arg0.clone()),
-            Self::UInt16Property(arg0) => Self::UInt16Property(arg0.clone()),
-            Self::UInt32Property(arg0) => Self::UInt32Property(arg0.clone()),
-            Self::UInt64Property(arg0) => Self::UInt64Property(arg0.clone()),
-            Self::FloatProperty(arg0) => Self::FloatProperty(arg0.clone()),
-            Self::Int16Property(arg0) => Self::Int16Property(arg0.clone()),
-            Self::Int64Property(arg0) => Self::Int64Property(arg0.clone()),
-            Self::Int8Property(arg0) => Self::Int8Property(arg0.clone()),
-            Self::IntProperty(arg0) => Self::IntProperty(arg0.clone()),
-            Self::ByteProperty(arg0) => Self::ByteProperty(arg0.clone()),
-            Self::DoubleProperty(arg0) => Self::DoubleProperty(arg0.clone()),
-            Self::NameProperty(arg0) => Self::NameProperty(arg0.clone()),
-            Self::StrProperty(arg0) => Self::StrProperty(arg0.clone()),
-            Self::TextProperty(arg0) => Self::TextProperty(arg0.clone()),
-            Self::ObjectProperty(arg0) => Self::ObjectProperty(arg0.clone()),
-            Self::AssetObjectProperty(arg0) => Self::AssetObjectProperty(arg0.clone()),
-            Self::SoftObjectProperty(arg0) => Self::SoftObjectProperty(arg0.clone()),
-            Self::IntPointProperty(arg0) => Self::IntPointProperty(arg0.clone()),
-            Self::VectorProperty(arg0) => Self::VectorProperty(arg0.clone()),
-            Self::Vector4Property(arg0) => Self::Vector4Property(arg0.clone()),
-            Self::Vector2DProperty(arg0) => Self::Vector2DProperty(arg0.clone()),
-            Self::BoxProperty(arg0) => Self::BoxProperty(arg0.clone()),
-            Self::QuatProperty(arg0) => Self::QuatProperty(arg0.clone()),
-            Self::RotatorProperty(arg0) => Self::RotatorProperty(arg0.clone()),
-            Self::LinearColorProperty(arg0) => Self::LinearColorProperty(arg0.clone()),
-            Self::ColorProperty(arg0) => Self::ColorProperty(arg0.clone()),
-            Self::TimeSpanProperty(arg0) => Self::TimeSpanProperty(arg0.clone()),
-            Self::DateTimeProperty(arg0) => Self::DateTimeProperty(arg0.clone()),
-            Self::GuidProperty(arg0) => Self::GuidProperty(arg0.clone()),
-            Self::SetProperty(arg0) => Self::SetProperty(arg0.clone()),
-            Self::ArrayProperty(arg0) => Self::ArrayProperty(arg0.clone()),
-            Self::MapProperty(arg0) => Self::MapProperty(arg0.clone()),
-            Self::PerPlatformBoolProperty(arg0) => Self::PerPlatformBoolProperty(arg0.clone()),
-            Self::PerPlatformIntProperty(arg0) => Self::PerPlatformIntProperty(arg0.clone()),
-            Self::PerPlatformFloatProperty(arg0) => Self::PerPlatformFloatProperty(arg0.clone()),
-            Self::MaterialAttributesInputProperty(arg0) => {
-                Self::MaterialAttributesInputProperty(arg0.clone())
-            }
-            Self::ExpressionInputProperty(arg0) => Self::ExpressionInputProperty(arg0.clone()),
-            Self::ColorMaterialInputProperty(arg0) => {
-                Self::ColorMaterialInputProperty(arg0.clone())
-            }
-            Self::ScalarMaterialInputProperty(arg0) => {
-                Self::ScalarMaterialInputProperty(arg0.clone())
-            }
-            Self::ShadingModelMaterialInputProperty(arg0) => {
-                Self::ShadingModelMaterialInputProperty(arg0.clone())
-            }
-            Self::VectorMaterialInputProperty(arg0) => {
-                Self::VectorMaterialInputProperty(arg0.clone())
-            }
-            Self::Vector2MaterialInputProperty(arg0) => {
-                Self::Vector2MaterialInputProperty(arg0.clone())
-            }
-            Self::WeightedRandomSamplerProperty(arg0) => {
-                Self::WeightedRandomSamplerProperty(arg0.clone())
-            }
-            Self::SkeletalMeshSamplingLODBuiltDataProperty(arg0) => {
-                Self::SkeletalMeshSamplingLODBuiltDataProperty(arg0.clone())
-            }
-            Self::SkeletalMeshAreaWeightedTriangleSampler(arg0) => {
-                Self::SkeletalMeshAreaWeightedTriangleSampler(arg0.clone())
-            }
-            Self::SoftAssetPathProperty(arg0) => Self::SoftAssetPathProperty(arg0.clone()),
-            Self::SoftObjectPathProperty(arg0) => Self::SoftObjectPathProperty(arg0.clone()),
-            Self::SoftClassPathProperty(arg0) => Self::SoftClassPathProperty(arg0.clone()),
-            Self::DelegateProperty(arg0) => Self::DelegateProperty(arg0.clone()),
-            Self::MulticastDelegateProperty(arg0) => Self::MulticastDelegateProperty(arg0.clone()),
-            Self::MulticastSparseDelegateProperty(arg0) => {
-                Self::MulticastSparseDelegateProperty(arg0.clone())
-            }
-            Self::MulticastInlineDelegateProperty(arg0) => {
-                Self::MulticastInlineDelegateProperty(arg0.clone())
-            }
-            Self::RichCurveKeyProperty(arg0) => Self::RichCurveKeyProperty(arg0.clone()),
-            Self::ViewTargetBlendParamsProperty(arg0) => {
-                Self::ViewTargetBlendParamsProperty(arg0.clone())
-            }
-            Self::GameplayTagContainerProperty(arg0) => {
-                Self::GameplayTagContainerProperty(arg0.clone())
-            }
-            Self::SmartNameProperty(arg0) => Self::SmartNameProperty(arg0.clone()),
-            Self::StructProperty(arg0) => Self::StructProperty(arg0.clone()),
-            Self::EnumProperty(arg0) => Self::EnumProperty(arg0.clone()),
-            Self::UnknownProperty(arg0) => Self::UnknownProperty(arg0.clone()),
-        }
-    }
-}
-
->>>>>>> 6ea0c99f
 impl Property {
     /// Tries to read a property from an AssetReader
     pub fn new<Reader: AssetReader>(
@@ -955,7 +686,6 @@
                 SoftClassPathProperty::new(asset, name, include_header, length, duplication_index)?
                     .into()
             }
-<<<<<<< HEAD
             "StringAssetReference" => StringAssetReferenceProperty::new(
                 asset,
                 name,
@@ -965,8 +695,6 @@
             )?
             .into(),
 
-=======
->>>>>>> 6ea0c99f
             "DelegateProperty" => {
                 DelegateProperty::new(asset, name, include_header, length, duplication_index)?
                     .into()
@@ -1220,7 +948,6 @@
     }
 }
 
-<<<<<<< HEAD
 macro_rules! property_inner_fname {
     ($($inner:ident : $name:expr),*) => {
         impl ToFName for Property {
@@ -1233,92 +960,6 @@
                         .serialized_type.clone(),
                 }
             }
-=======
-impl ToFName for Property {
-    fn to_fname(&self) -> FName {
-        match self {
-            Property::SkeletalMeshSamplingLODBuiltDataProperty(_) => {
-                FName::from_slice("SkeletalMeshSamplingLODBuiltData")
-            }
-            Property::SkeletalMeshAreaWeightedTriangleSampler(_) => {
-                FName::from_slice("SkeletalMeshAreaWeightedTriangleSampler")
-            }
-            Property::SmartNameProperty(_) => FName::from_slice("SmartName"),
-            Property::SoftObjectPathProperty(_) => FName::from_slice("SoftObjectPath"),
-            Property::WeightedRandomSamplerProperty(_) => {
-                FName::from_slice("WeightedRandomSampler")
-            }
-            Property::SoftClassPathProperty(_) => FName::from_slice("SoftClassPath"),
-            Property::ColorProperty(_) => FName::from_slice("Color"),
-            Property::ExpressionInputProperty(_) => FName::from_slice("ExpressionInput"),
-            Property::MaterialAttributesInputProperty(_) => {
-                FName::from_slice("MaterialAttributesInput")
-            }
-            Property::ColorMaterialInputProperty(_) => FName::from_slice("ColorMaterialInput"),
-            Property::ScalarMaterialInputProperty(_) => FName::from_slice("ScalarMaterialInput"),
-            Property::ShadingModelMaterialInputProperty(_) => {
-                FName::from_slice("ShadingModelMaterialInput")
-            }
-            Property::VectorMaterialInputProperty(_) => FName::from_slice("VectorMaterialInput"),
-            Property::Vector2MaterialInputProperty(_) => FName::from_slice("Vector2MaterialInput"),
-            Property::GameplayTagContainerProperty(_) => FName::from_slice("GameplayTagContainer"),
-            Property::PerPlatformBoolProperty(_) => FName::from_slice("PerPlatformBool"),
-            Property::PerPlatformIntProperty(_) => FName::from_slice("PerPlatformInt"),
-            Property::RichCurveKeyProperty(_) => FName::from_slice("RichCurveKey"),
-            Property::SoftAssetPathProperty(_) => FName::from_slice("SoftAssetPath"),
-            Property::TimeSpanProperty(_) => FName::from_slice("Timespan"),
-            Property::DateTimeProperty(_) => FName::from_slice("DateTime"),
-            Property::GuidProperty(_) => FName::from_slice("Guid"),
-            Property::IntPointProperty(_) => FName::from_slice("IntPoint"),
-            Property::LinearColorProperty(_) => FName::from_slice("LinearColor"),
-            Property::QuatProperty(_) => FName::from_slice("Quat"),
-            Property::RotatorProperty(_) => FName::from_slice("Rotator"),
-            Property::StructProperty(_) => FName::from_slice("StructProperty"),
-            Property::Vector2DProperty(_) => FName::from_slice("Vector2D"),
-            Property::BoxProperty(_) => FName::from_slice("Box"),
-            Property::PerPlatformFloatProperty(_) => FName::from_slice("PerPlatformFloat"),
-            Property::Vector4Property(_) => FName::from_slice("Vector4"),
-            Property::VectorProperty(_) => FName::from_slice("Vector"),
-            Property::ViewTargetBlendParamsProperty(_) => {
-                FName::from_slice("ViewTargetBlendParams")
-            }
-            Property::DoubleProperty(_) => FName::from_slice("DoubleProperty"),
-            Property::ArrayProperty(_) => FName::from_slice("ArrayProperty"),
-            Property::SetProperty(_) => FName::from_slice("SetProperty"),
-            Property::BoolProperty(_) => FName::from_slice("BoolProperty"),
-            Property::ByteProperty(_) => FName::from_slice("ByteProperty"),
-            Property::EnumProperty(_) => FName::from_slice("EnumProperty"),
-            Property::FloatProperty(_) => FName::from_slice("FloatProperty"),
-            Property::Int16Property(_) => FName::from_slice("Int16Property"),
-            Property::Int64Property(_) => FName::from_slice("Int64Property"),
-            Property::Int8Property(_) => FName::from_slice("Int8Property"),
-            Property::IntProperty(_) => FName::from_slice("IntProperty"),
-            Property::MapProperty(_) => FName::from_slice("MapProperty"),
-            Property::DelegateProperty(_) => FName::from_slice("DelegateProperty"),
-            Property::MulticastDelegateProperty(_) => {
-                FName::from_slice("MulticastDelegateProperty")
-            }
-            Property::MulticastSparseDelegateProperty(_) => {
-                FName::from_slice("MulticastSparseDelegateProperty")
-            }
-            Property::MulticastInlineDelegateProperty(_) => {
-                FName::from_slice("MulticastInlineDelegateProperty")
-            }
-            Property::NameProperty(_) => FName::from_slice("NameProperty"),
-            Property::ObjectProperty(_) => FName::from_slice("ObjectProperty"),
-            Property::AssetObjectProperty(_) => FName::from_slice("AssetObjectProperty"),
-            Property::SoftObjectProperty(_) => FName::from_slice("SoftObjectProperty"),
-            Property::StrProperty(_) => FName::from_slice("StrProperty"),
-            Property::TextProperty(_) => FName::from_slice("TextProperty"),
-            Property::UInt16Property(_) => FName::from_slice("UInt16Property"),
-            Property::UInt32Property(_) => FName::from_slice("UInt32Property"),
-            Property::UInt64Property(_) => FName::from_slice("UInt64Property"),
-            Property::UnknownProperty(unk) => unk
-                .serialized_type
-                .as_ref()
-                .cloned()
-                .unwrap_or_else(|| FName::from_slice("Generic")),
->>>>>>> 6ea0c99f
         }
     };
 }
@@ -1373,6 +1014,8 @@
     IntProperty: "IntProperty",
     MapProperty: "MapProperty",
     MulticastDelegateProperty: "MulticastDelegateProperty",
+    MulticastSparseDelegateProperty: "MulticastSparseDelegateProperty",
+    MulticastInlineDelegateProperty: "MulticastInlineDelegateProperty",
     DelegateProperty: "DelegateProperty",
     NameProperty: "NameProperty",
     ObjectProperty: "ObjectProperty",
