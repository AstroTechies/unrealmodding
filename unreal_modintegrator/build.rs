use std::env;
use std::fs::{self, OpenOptions};
use std::io;
use std::path::{Path, PathBuf};
use std::process::Command;

use reqwest::{
    blocking,
    header::{self, HeaderMap},
};
use serde::Deserialize;

const ASSET_REPO: &str = "AstroTechies/ModIntegrator";

fn main() {
    println!("cargo:rerun-if-changed=build.rs");

    #[cfg(feature = "no_bulk_data")]
    compile_error!("no_bulk_data feature is not supported yet.");

    #[cfg(not(any(feature = "ue4_23", feature = "ue4_24", feature = "ue4_25")))]
    compile_error!("No UE version feature enabled.");

    let out_dir = PathBuf::from(&env::var_os("OUT_DIR").expect("Failed to read OUT_DIR"));

    let project_dir = out_dir.join("ModIntegrator");
    fs::remove_dir_all(&project_dir).unwrap_or(());

    let use_prebuilt = env::var_os("USE_PREBUILT_ASSETS").is_some();

    if use_prebuilt {
        download_release(&out_dir);
    } else {
        cook_now(&out_dir);
    }
}

fn download_release(out_dir: &Path) {
    // download the files from the latest release on github

    let project_dir = out_dir.join("ModIntegrator");

    let mut headers = HeaderMap::new();
    headers.insert(
        header::USER_AGENT,
        "reqwest/unreal_modintegrator-buildscript"
            .parse()
            .expect("Invalid user agent"),
    );

    let api_response = blocking::Client::new()
        .get(format!(
            "https://api.github.com/repos/{}/releases/latest",
            ASSET_REPO
        ))
        .headers(headers.clone())
        .send()
        .unwrap();

    #[derive(Debug, Deserialize)]
    struct Release {
        assets: Vec<ReleaseAsset>,
    }
    #[derive(Debug, Deserialize)]
    struct ReleaseAsset {
        name: String,
        browser_download_url: String,
    }

    let release: Release = api_response.json().unwrap();

    #[cfg(all(feature = "ue4_23", not(feature = "no_bulk_data")))]
    let file_name = "ue4_23.zip";

    let asset = release
        .assets
        .iter()
        .find(|asset| asset.name == file_name)
        .expect("Could not find correct file in release.");

    fs::create_dir(&project_dir).expect("Failed to create Integrator dir");
    let mut file = OpenOptions::new()
        .write(true)
        .read(true)
        .create(true)
        .open(project_dir.join(file_name))
        .expect("Could not open file");

    let mut response = blocking::Client::new()
        .get(&asset.browser_download_url)
        .headers(headers)
        .send()
        .unwrap();

    io::copy(&mut response, &mut file).expect("Could not copy downloaded file");

    let integrator_dir =
        project_dir.join("Saved/Cooked/WindowsNoEditor/ModIntegrator/Content/Integrator");
    fs::create_dir_all(&integrator_dir).expect("Failed to create Integrator subdirs");

    zip_extract::extract(&mut file, &integrator_dir, false).expect("Failed to extract zip file");
}

fn cook_now(out_dir: &PathBuf) {
    let mut git = Command::new("git")
        .args([
            "clone",
            format!("https://github.com/{}.git", ASSET_REPO).as_str(),
        ])
        .current_dir(&out_dir)
        .spawn()
        .expect("failed to clone repo");
    let status = git.wait().expect("failed to run git");
    if !status.success() {
        panic!("git failed to finish {}", status);
    }

    let version_selector = env::var_os("UE_VERSION_SELECTOR").expect("UE_VERSION_SELECTOR not set");
    let engine_path = env::var_os("UE_PATH").expect("UE_PATH not set");

<<<<<<< HEAD
    let project_file = out_dir.join("Integrator").join("ModIntegrator.uproject");
=======
    let project_file = out_dir.join("ModIntegrator").join("ModIntegrator.uproject");
>>>>>>> d04e8605
    let mut version_selector = Command::new(version_selector)
        .arg("/switchversionsilent")
        .arg(project_file.as_os_str())
        .arg(&engine_path)
        .spawn()
        .expect("failed to launch UnrealVersionSelector");
    let status = version_selector
        .wait()
        .expect("failed to launch UnrealVersionSelector");
    if !status.success() {
        panic!("UnrealVersionSelector failed to finish {}", status);
    }

    let ue4_cmd_path =
        Path::new(&engine_path).join("Engine\\\\Binaries\\\\Win64\\\\UE4Editor-Cmd.exe");

    let mut cook = Command::new(ue4_cmd_path)
        .arg(project_file.as_os_str())
        .args([
            "-run=cook",
            "-targetplatform=WindowsNoEditor",
            "-CrashForUAT",
            "-unattended",
        ])
        .spawn()
        .expect("failed to launch UE4Editor-Cmd");
    let status = cook.wait().expect("failed to launch UE4Editor-Cmd");
    if !status.success() {
        panic!("UE4Editor-Cmd failed to finish {}", status);
    }
}<|MERGE_RESOLUTION|>--- conflicted
+++ resolved
@@ -118,11 +118,7 @@
     let version_selector = env::var_os("UE_VERSION_SELECTOR").expect("UE_VERSION_SELECTOR not set");
     let engine_path = env::var_os("UE_PATH").expect("UE_PATH not set");
 
-<<<<<<< HEAD
-    let project_file = out_dir.join("Integrator").join("ModIntegrator.uproject");
-=======
     let project_file = out_dir.join("ModIntegrator").join("ModIntegrator.uproject");
->>>>>>> d04e8605
     let mut version_selector = Command::new(version_selector)
         .arg("/switchversionsilent")
         .arg(project_file.as_os_str())
